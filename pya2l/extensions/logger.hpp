--- conflicted
+++ resolved
@@ -1,7 +1,6 @@
 #if !defined(__LOGGER_HPP)
 #define __LOGGER_HPP
 
-<<<<<<< HEAD
 #if !defined(__APPLE__)
     #define SPDLOG_USE_STD_FORMAT   (1)
 #else
@@ -10,13 +9,8 @@
         #define EOF (-1)
     #endif
 #endif
-=======
-
-#define SPDLOG_USE_STD_FORMAT   (0)
->>>>>>> 32f0dc42
 
 #include "spdlog/spdlog.h"
-//#include "spdlog/sinks/ansicolor_sink.h"
 #include "spdlog/sinks/stdout_sinks.h"
 #include "spdlog/sinks/stdout_color_sinks.h"
 
